--- conflicted
+++ resolved
@@ -4,13 +4,8 @@
 import skytrack
 from collections import deque
 
-<<<<<<< HEAD
-#TELLO_ADDR = ("192.168.10.1", 8889)
-TELLO_ADDR = ("127.0.0.1", 8889)
-=======
 TELLO_ADDR = ("192.168.10.1", 8889)
 # use this addr for testing with fake_tello:: TELLO_ADDR = ("127.0.0.1", 8889)
->>>>>>> e6cc0568
 VIDEO_URL  = ("udp://0.0.0.0:11111"
               "?fifo_size=0&overrun_nonfatal=1&fflags=nobuffer&flags=low_delay") 
 
